use std::{fs, io::stdout, path::Path};

use crate::shared::{
    packets::{
        packet::Value, ChunkPacket, HandshakePacket, HandshakeResponsePacket, ListPacket, Packet,
        ProgressPacket,
    },
    JsonPacket, JsonPacketResponse, JsonPacketSender, PacketSender, Sender, Socket, Status,
};

use aes_gcm::{aead::Aead, Aes128Gcm, Key};
use base64::{engine::general_purpose, Engine as _};
use futures_util::{future, pin_mut, stream::TryStreamExt, StreamExt};
use hmac::{Hmac, Mac};
use p256::{ecdh::EphemeralSecret, pkcs8::der::Writer, PublicKey};
use prost::Message;
use rand::rngs::OsRng;
use sha2::Sha256;
use tokio_tungstenite::tungstenite::{protocol::Message as WebSocketMessage, Error};
use tracing::error;

const DESTINATION: u8 = 0;
const NONCE_SIZE: usize = 12;

#[cfg(target_os = "android")]
const FILE_PATH_PREFIX: &str = "/storage/emulated/0/Download";

struct File {
    name: String,
    size: u64,
    progress: u64,
    handle: fs::File,
}

struct Context {
    hmac: Vec<u8>,
    sender: Sender,
    key: EphemeralSecret,
    shared_key: Option<Aes128Gcm>,
    files: Vec<File>,
    sequence: u32,
    index: usize,
    progress: u64,
    length: u64,
}

fn on_join_room(size: Option<usize>) -> Status {
    if size.is_none() {
        return Status::Err("Invalid join room packet.".into());
    }

    println!("Connected to room.");

    Status::Continue()
}

fn on_error(message: String) -> Status {
    Status::Err(message)
}

fn on_leave_room(context: &mut Context, _: usize) -> Status {
    if context.files.iter().any(|file| file.progress < 100) {
        println!();
        println!("Transfer was interrupted because the host left the room.");

        Status::Err("Transfer was interrupted because the host left the room.".into())
    } else {
        Status::Exit()
    }
}

fn on_list(filepath: String, context: &mut Context, list: ListPacket) -> Status {
    if context.shared_key.is_none() {
        return Status::Err("Invalid list packet: no shared key established".into());
    }

    for entry in list.entries {
        let path = sanitize_filename::sanitize(entry.name.clone());
<<<<<<< HEAD
        let file_path = format!("{}/{}", filepath, path);

        if Path::new(&file_path).exists() {
            return Status::Err(format!("The file '{}' already exists.", path));
        }
        let handle = match fs::File::create(&file_path) {
=======
        #[cfg(target_os = "android")]
        let file_path = format!("{}/{}", FILE_PATH_PREFIX, path);

        #[cfg(target_os = "android")]
        if Path::new(&file_path).exists() {
            return Status::Err(format!("The file '{}' already exists.", path));
        }
        #[cfg(target_os = "android")]
        let handle = match fs::File::create(&file_path) {
            Ok(handle) => handle,
            Err(error) => {
                return Status::Err(format!(
                    "Error: Failed to create file '{}': {}",
                    file_path, error
                ));
            }
        };
        #[cfg(not(target_os = "android"))]
        if Path::new(&path).exists() {
            return Status::Err(format!("The file '{}' already exists.", path));
        }
        
        #[cfg(not(target_os = "android"))]
        let handle = match fs::File::create(&path) {
>>>>>>> 25422ed0
            Ok(handle) => handle,
            Err(error) => {
                return Status::Err(format!(
                    "Error: Failed to create file '{}': {}",
                    file_path, error
                ));
            }
        };

        let file = File {
            name: entry.name,
            size: entry.size,
            handle,
            progress: 0,
        };

        context.files.push(file);
    }

    context.index = 0;
    context.progress = 0;
    context.sequence = 0;
    context.length = 0;

    Status::Continue()
}

fn on_chunk(context: &mut Context, chunk: ChunkPacket) -> Status {
    if context.shared_key.is_none() {
        return Status::Err("Invalid chunk packet: no shared key established".into());
    }

    if chunk.sequence != context.sequence {
        return Status::Err(format!(
            "Expected sequence {}, but got {}.",
            context.sequence, chunk.sequence
        ));
    }

    let Some(file) = context.files.get_mut(context.index) else {
        return Status::Err("Invalid file index.".into());
    };

    context.length += chunk.chunk.len() as u64;

    context.sequence += 1;

    file.handle.write(&chunk.chunk).unwrap();

    file.progress = (context.length * 100) / file.size;

    if file.progress == 100 || file.progress - context.progress >= 1 || chunk.sequence == 0 {
        context.progress = file.progress;

        let progress = ProgressPacket {
            index: context.index.try_into().unwrap(),
            progress: context.progress.try_into().unwrap(),
        };

        context.sender.send_encrypted_packet(
            &context.shared_key,
            DESTINATION,
            Value::Progress(progress),
        );

        print!("\rTransferring '{}': {}%", file.name, file.progress);
        std::io::Write::flush(&mut stdout()).unwrap();
    }

    if file.size == context.length {
        context.index += 1;
        context.length = 0;
        context.progress = 0;
        context.sequence = 0;

        println!();
    }

    Status::Continue()
}

fn on_handshake(context: &mut Context, handshake: HandshakePacket) -> Status {
    if context.shared_key.is_some() {
        return Status::Err("Already performed handshake.".into());
    }

    let mut mac = Hmac::<Sha256>::new_from_slice(&context.hmac).unwrap();

    mac.update(&handshake.public_key);

    let verification = mac.verify_slice(&handshake.signature);
    if verification.is_err() {
        return Status::Err("Invalid signature from the sender.".into());
    }

    let public_key = context.key.public_key().to_sec1_bytes().into_vec();

    let mut mac = Hmac::<Sha256>::new_from_slice(&context.hmac).unwrap();

    mac.update(&public_key);

    let signature = mac.finalize().into_bytes().to_vec();
    let shared_public_key = PublicKey::from_sec1_bytes(&handshake.public_key).unwrap();

    let shared_secret = context.key.diffie_hellman(&shared_public_key);
    let shared_secret = shared_secret.raw_secret_bytes();
    let shared_secret = &shared_secret[0..16];

    let shared_key: &Key<Aes128Gcm> = shared_secret.into();
    let shared_key = <Aes128Gcm as aes_gcm::KeyInit>::new(shared_key);

    let handshake_response = HandshakeResponsePacket {
        public_key,
        signature,
    };

    context
        .sender
        .send_packet(DESTINATION, Value::HandshakeResponse(handshake_response));

    context.shared_key = Some(shared_key);

    Status::Continue()
}

fn on_message(filepath: String, context: &mut Context, message: WebSocketMessage) -> Status {
    match message.clone() {
        WebSocketMessage::Text(text) => {
            let packet = match serde_json::from_str(&text) {
                Ok(packet) => packet,
                Err(_) => {
                    return Status::Continue();
                }
            };
            return match packet {
                JsonPacketResponse::Join { size } => on_join_room(size),
                JsonPacketResponse::Leave { index } => on_leave_room(context, index),
                JsonPacketResponse::Error { message } => on_error(message),
                _ => Status::Err(format!("Unexpected json packet: {:?}", packet)),
            };
        }
        WebSocketMessage::Binary(data) => {
            let data = &data[1..];

            let data = if let Some(shared_key) = &context.shared_key {
                let nonce = &data[..NONCE_SIZE];
                let ciphertext = &data[NONCE_SIZE..];

                shared_key.decrypt(nonce.into(), ciphertext).unwrap()
            } else {
                data.to_vec()
            };

            let packet = Packet::decode(data.as_ref()).unwrap();
            let value = packet.value.unwrap();
            return match value {
                Value::List(list) => on_list(filepath, context, list),
                Value::Chunk(chunk) => on_chunk(context, chunk),
                Value::Handshake(handshake) => on_handshake(context, handshake),
                _ => Status::Err(format!("Unexpected packet: {:?}", value)),
            };
        }
        _ => (),
    }

    Status::Err("Invalid message type".into())
}

pub async fn start(filepath: String, socket: Socket, fragment: &str) {
    let Some(index) = fragment.rfind('-') else {
        println!("Error: The invite code '{}' is not valid.", fragment);
        return;
    };

    let id = &fragment[..index];
    let hmac = &fragment[index + 1..];
    let Ok(hmac) = general_purpose::STANDARD.decode(hmac) else {
        error!("Error: Invalid base64 inside the invite code.");
        return;
    };

    let key = EphemeralSecret::random(&mut OsRng);

    let (sender, receiver) = flume::bounded(1000);

    let (outgoing, incoming) = socket.split();

    let mut context = Context {
        hmac,
        sender,
        key,

        shared_key: None,
        files: vec![],

        index: 0,
        sequence: 0,
        progress: 0,
        length: 0,
    };

    println!("Attempting to join room '{}'...", id);

    context
        .sender
        .send_json_packet(JsonPacket::Join { id: id.to_string() });

    let outgoing_handler = receiver.stream().map(Ok).forward(outgoing);
    let incoming_handler = incoming.try_for_each(|message| {
        match on_message(filepath.clone(), &mut context, message) {
            Status::Exit() => {
                context.sender.send_json_packet(JsonPacket::Leave);
                println!("Transfer has completed.");

                return future::err(Error::ConnectionClosed);
            }
            Status::Err(error) => {
                println!("Error: {}", error);

                return future::err(Error::ConnectionClosed);
            }
            _ => {}
        };

        future::ok(())
    });

    pin_mut!(incoming_handler, outgoing_handler);

    future::select(incoming_handler, outgoing_handler).await;
}

#[cfg(test)]
mod tests {
    use super::*;
    use tokio_tungstenite::tungstenite::Message as WebSocketMessage;

    #[test]
    fn test_on_join_room_valid_size() {
        assert_eq!(on_join_room(Some(10)), Status::Continue());
    }
    #[test]
    fn test_on_join_room_invalid_size() {
        assert_eq!(
            on_join_room(None),
            Status::Err("Invalid join room packet.".into())
        );
    }
    #[test]
    fn test_on_error_with_message() {
        assert_eq!(
            on_error("Error message".to_string()),
            Status::Err("Error message".to_string())
        );
    }
    #[test]
    fn test_on_leave_room() {
        let (sender, _) = flume::bounded(1000);
        let mut context = Context {
            hmac: vec![],
            sender,
            key: EphemeralSecret::random(&mut OsRng),
            shared_key: None,
            files: vec![
                File {
                    name: "file1.txt".to_string(),
                    size: 100,
                    progress: 100,
                    handle: fs::File::create("file1.txt").unwrap(),
                },
                File {
                    name: "file2.txt".to_string(),
                    size: 100,
                    progress: 50,
                    handle: fs::File::create("file2.txt").unwrap(),
                },
            ],
            sequence: 0,
            index: 0,
            progress: 0,
            length: 0,
        };

        assert_eq!(
            on_leave_room(&mut context, 0),
            Status::Err("Transfer was interrupted because the host left the room.".into())
        );
        context.files[1].progress = 100;
        assert_eq!(on_leave_room(&mut context, 0), Status::Exit());
    }
    #[test]
    fn test_on_message_text_join() {
        let (sender, _) = flume::bounded(1000);
        let mut context = Context {
            hmac: vec![],
            sender,
            key: EphemeralSecret::random(&mut OsRng),
            shared_key: None,
            files: vec![],
            sequence: 0,
            index: 0,
            progress: 0,
            length: 0,
        };

        let text_message = WebSocketMessage::Text(r#"{"type":"join","size":10}"#.to_string());
        assert_eq!(
            on_message("".to_string(), &mut context, text_message),
            Status::Continue()
        );
    }

    #[test]
    fn test_on_chunk() {
        let (sender, _) = flume::bounded(1000);
        let mut context = Context {
            hmac: vec![],
            sender,
            key: EphemeralSecret::random(&mut OsRng),
            shared_key: None,
            files: vec![File {
                name: "file1.txt".to_string(),
                size: 100,
                progress: 0,
                handle: fs::File::create("file1.txt").unwrap(),
            }],
            sequence: 0,
            index: 0,
            progress: 0,
            length: 0,
        };
        let chunk_packet = ChunkPacket {
            sequence: 0,
            chunk: b"Hello, world!".to_vec(),
        };
        assert_eq!(
            on_chunk(&mut context, chunk_packet),
            Status::Err("Invalid chunk packet: no shared key established".into())
        );
    }
}<|MERGE_RESOLUTION|>--- conflicted
+++ resolved
@@ -76,39 +76,12 @@
 
     for entry in list.entries {
         let path = sanitize_filename::sanitize(entry.name.clone());
-<<<<<<< HEAD
         let file_path = format!("{}/{}", filepath, path);
 
         if Path::new(&file_path).exists() {
             return Status::Err(format!("The file '{}' already exists.", path));
         }
         let handle = match fs::File::create(&file_path) {
-=======
-        #[cfg(target_os = "android")]
-        let file_path = format!("{}/{}", FILE_PATH_PREFIX, path);
-
-        #[cfg(target_os = "android")]
-        if Path::new(&file_path).exists() {
-            return Status::Err(format!("The file '{}' already exists.", path));
-        }
-        #[cfg(target_os = "android")]
-        let handle = match fs::File::create(&file_path) {
-            Ok(handle) => handle,
-            Err(error) => {
-                return Status::Err(format!(
-                    "Error: Failed to create file '{}': {}",
-                    file_path, error
-                ));
-            }
-        };
-        #[cfg(not(target_os = "android"))]
-        if Path::new(&path).exists() {
-            return Status::Err(format!("The file '{}' already exists.", path));
-        }
-        
-        #[cfg(not(target_os = "android"))]
-        let handle = match fs::File::create(&path) {
->>>>>>> 25422ed0
             Ok(handle) => handle,
             Err(error) => {
                 return Status::Err(format!(
